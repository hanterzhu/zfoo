<?xml version="1.0" encoding="UTF-8"?>
<project xmlns="http://maven.apache.org/POM/4.0.0"
         xmlns:xsi="http://www.w3.org/2001/XMLSchema-instance"
         xsi:schemaLocation="http://maven.apache.org/POM/4.0.0 http://maven.apache.org/xsd/maven-4.0.0.xsd">
    <modelVersion>4.0.0</modelVersion>

    <groupId>com.zfoo</groupId>
    <artifactId>storage</artifactId>
    <version>3.1.0</version>

    <packaging>jar</packaging>

    <properties>
        <zfoo.version>3.1.0</zfoo.version>
        <!-- spring and spring boot -->
        <spring.version>6.0.11</spring.version>
        <spring.boot.version>3.1.3</spring.boot.version>
        <junit.version>4.12</junit.version>
        <!-- bytecode enhancement(字节码增强) -->
        <javassist.version>3.29.2-GA</javassist.version>
        <bytebuddy.version>1.14.6</bytebuddy.version>
        <!-- network framework -->
        <netty.version>4.1.97.Final</netty.version>
        <!-- zookeeper -->
        <curator.version>5.5.0</curator.version>
        <!-- hardware detection(硬件检测) -->
        <oshi.version>6.4.5</oshi.version>
        <!-- database and cache -->
        <mongodb-driver-sync.version>4.10.2</mongodb-driver-sync.version>
        <caffeine.version>3.1.8</caffeine.version>
        <!-- Office document parsing(office文档解析包) -->
        <poi.version>5.2.3</poi.version>
        <csv.version>1.10.0</csv.version>
<<<<<<< HEAD

        <guava.version>32.1.2-jre</guava.version>

        <java.version>17</java.version>
        <file.encoding>UTF-8</file.encoding>

=======
>>>>>>> dbbd75e8
        <!-- maven core plugin(maven核心插件) -->
        <maven-clean-plugin.version>3.3.1</maven-clean-plugin.version>
        <maven-resources-plugin.version>3.3.1</maven-resources-plugin.version>
        <maven-compiler-plugin.version>3.11.0</maven-compiler-plugin.version>
        <maven-surefire-plugin.version>3.1.2</maven-surefire-plugin.version>
        <maven-jar-plugin.version>3.3.0</maven-jar-plugin.version>
        <maven-shade-plugin.version>3.5.0</maven-shade-plugin.version>
        <maven-deploy-plugin.version>3.1.1</maven-deploy-plugin.version>
        <versions-maven-plugin.version>2.16.0</versions-maven-plugin.version>
        <project.build.sourceEncoding>${file.encoding}</project.build.sourceEncoding>
        <maven.compiler.encoding>${file.encoding}</maven.compiler.encoding>
        <java.version>17</java.version>
        <file.encoding>UTF-8</file.encoding>
    </properties>

    <dependencies>
        <dependency>
            <groupId>com.zfoo</groupId>
            <artifactId>scheduler</artifactId>
            <version>${zfoo.version}</version>
        </dependency>

        <dependency>
            <groupId>org.springframework</groupId>
            <artifactId>spring-context</artifactId>
            <version>${spring.version}</version>
        </dependency>

        <!-- excel，world，ppt,xml operation library -->
        <dependency>
            <groupId>org.apache.poi</groupId>
            <artifactId>poi</artifactId>
            <version>${poi.version}</version>
            <exclusions>
                <exclusion>
                    <artifactId>commons-io</artifactId>
                    <groupId>commons-io</groupId>
                </exclusion>
                <exclusion>
                    <artifactId>log4j-api</artifactId>
                    <groupId>org.apache.logging.log4j</groupId>
                </exclusion>
            </exclusions>
        </dependency>
        <dependency>
            <groupId>org.apache.poi</groupId>
            <artifactId>poi-ooxml</artifactId>
            <version>${poi.version}</version>
            <exclusions>
                <exclusion>
                    <artifactId>commons-io</artifactId>
                    <groupId>commons-io</groupId>
                </exclusion>
                <exclusion>
                    <artifactId>log4j-api</artifactId>
                    <groupId>org.apache.logging.log4j</groupId>
                </exclusion>
            </exclusions>
        </dependency>
        <dependency>
            <groupId>org.apache.commons</groupId>
            <artifactId>commons-csv</artifactId>
            <version>${csv.version}</version>
        </dependency>

        <dependency>
            <groupId>org.springframework.boot</groupId>
            <artifactId>spring-boot-starter-logging</artifactId>
            <version>${spring.boot.version}</version>
            <scope>provided</scope>
        </dependency>

        <dependency>
            <groupId>junit</groupId>
            <artifactId>junit</artifactId>
            <version>${junit.version}</version>
            <scope>test</scope>
        </dependency>

        <dependency>
            <groupId>com.google.guava</groupId>
            <artifactId>guava</artifactId>
            <version>${guava.version}</version>
        </dependency>
    </dependencies>


    <build>
        <sourceDirectory>src/main/java</sourceDirectory>
        <testSourceDirectory>src/test/java</testSourceDirectory>

        <plugins>
            <plugin>
                <groupId>org.apache.maven.plugins</groupId>
                <artifactId>maven-clean-plugin</artifactId>
                <version>${maven-clean-plugin.version}</version>
            </plugin>

            <plugin>
                <groupId>org.apache.maven.plugins</groupId>
                <artifactId>maven-compiler-plugin</artifactId>
                <version>${maven-compiler-plugin.version}</version>
                <configuration>
                    <source>${java.version}</source>
                    <target>${java.version}</target>
                    <encoding>${file.encoding}</encoding>
                </configuration>
            </plugin>

            <plugin>
                <groupId>org.apache.maven.plugins</groupId>
                <artifactId>maven-resources-plugin</artifactId>
                <version>${maven-resources-plugin.version}</version>
                <executions>
                    <execution>
                        <id>copy-resources</id>
                        <phase>package</phase>
                        <goals>
                            <goal>copy-resources</goal>
                        </goals>
                        <configuration>
                            <encoding>${file.encoding}</encoding>
                            <outputDirectory>${project.build.directory}/resource</outputDirectory>
                            <resources>
                                <resource>
                                    <directory>src/main/resources/</directory>
                                    <filtering>false</filtering>
                                </resource>
                            </resources>
                        </configuration>
                    </execution>
                </executions>
            </plugin>

            <plugin>
                <groupId>org.apache.maven.plugins</groupId>
                <artifactId>maven-surefire-plugin</artifactId>
                <version>${maven-surefire-plugin.version}</version>
                <configuration>
                    <threadCount>8</threadCount>
                    <argLine>-Dfile.encoding=${file.encoding}</argLine>
                </configuration>
            </plugin>

            <plugin>
                <groupId>org.apache.maven.plugins</groupId>
                <artifactId>maven-jar-plugin</artifactId>
                <version>${maven-jar-plugin.version}</version>
            </plugin>

            <plugin>
                <groupId>org.apache.maven.plugins</groupId>
                <artifactId>maven-deploy-plugin</artifactId>
                <version>${maven-deploy-plugin.version}</version>
            </plugin>
        </plugins>
    </build>

    <name>storage</name>
    <description>zfoo storage</description>
    <url>https://github.com/zfoo-project/zfoo</url>

    <developers>
        <developer>
            <name>jaysunxiao</name>
            <email>jaysunxiao@gmail.com</email>
            <url>https://github.com/godotg</url>
        </developer>
    </developers>

    <organization>
        <name>The zfoo Authors</name>
        <url>https://github.com/zfoo-project/zfoo</url>
    </organization>

    <licenses>
        <license>
            <name>The Apache Software License, Version 2.0</name>
            <url>http://www.apache.org/licenses/LICENSE-2.0.txt</url>
        </license>
    </licenses>

    <scm>
        <connection>https://github.com/zfoo-project/zfoo.git</connection>
        <developerConnection>scm:git:ssh://git@github.com:zfoo-project/zfoo.git</developerConnection>
        <url>https://github.com/zfoo-project/zfoo</url>
    </scm>

    <profiles>
        <profile>
            <id>ossrh</id>
            <activation>
                <activeByDefault>true</activeByDefault>
            </activation>
            <build>
                <plugins>
                    <plugin>
                        <groupId>org.sonatype.plugins</groupId>
                        <artifactId>nexus-staging-maven-plugin</artifactId>
                        <version>1.6.13</version>
                        <extensions>true</extensions>
                        <configuration>
                            <serverId>ossrh</serverId>
                            <nexusUrl>https://s01.oss.sonatype.org/</nexusUrl>
                            <autoReleaseAfterClose>true</autoReleaseAfterClose>
                        </configuration>
                    </plugin>

                    <plugin>
                        <groupId>org.apache.maven.plugins</groupId>
                        <artifactId>maven-source-plugin</artifactId>
                        <version>3.3.0</version>
                        <executions>
                            <execution>
                                <id>attach-sources</id>
                                <goals>
                                    <goal>jar-no-fork</goal>
                                </goals>
                            </execution>
                        </executions>
                    </plugin>

                    <plugin>
                        <groupId>org.apache.maven.plugins</groupId>
                        <artifactId>maven-javadoc-plugin</artifactId>
                        <version>3.5.0</version>
                        <executions>
                            <execution>
                                <id>attach-javadocs</id>
                                <goals>
                                    <goal>jar</goal>
                                </goals>
                            </execution>
                        </executions>
                    </plugin>

                    <plugin>
                        <groupId>org.apache.maven.plugins</groupId>
                        <artifactId>maven-gpg-plugin</artifactId>
                        <version>3.1.0</version>
                        <executions>
                            <execution>
                                <id>sign-artifacts</id>
                                <phase>verify</phase>
                                <goals>
                                    <goal>sign</goal>
                                </goals>
                            </execution>
                        </executions>
                    </plugin>

                </plugins>
            </build>

            <distributionManagement>
                <repository>
                    <id>ossrh</id>
                    <url>https://s01.oss.sonatype.org/service/local/staging/deploy/maven2/</url>
                </repository>
            </distributionManagement>
        </profile>
    </profiles>
</project><|MERGE_RESOLUTION|>--- conflicted
+++ resolved
@@ -31,15 +31,9 @@
         <!-- Office document parsing(office文档解析包) -->
         <poi.version>5.2.3</poi.version>
         <csv.version>1.10.0</csv.version>
-<<<<<<< HEAD
-
         <guava.version>32.1.2-jre</guava.version>
-
         <java.version>17</java.version>
         <file.encoding>UTF-8</file.encoding>
-
-=======
->>>>>>> dbbd75e8
         <!-- maven core plugin(maven核心插件) -->
         <maven-clean-plugin.version>3.3.1</maven-clean-plugin.version>
         <maven-resources-plugin.version>3.3.1</maven-resources-plugin.version>
